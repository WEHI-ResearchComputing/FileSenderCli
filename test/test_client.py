--- conflicted
+++ resolved
@@ -1,10 +1,10 @@
-<<<<<<< HEAD
 import tempfile
 from filesender.api import FileSenderClient
 from filesender.auth import UserAuth, GuestAuth
 from pathlib import Path
 from random import randbytes
 import pytest
+from filesender.request_types import GuestOptions
 
 @pytest.mark.asyncio
 async def test_round_trip(base_url: str, username: str, apikey: str, recipient: str):
@@ -51,6 +51,10 @@
 
 
 @pytest.mark.asyncio
+@pytest.mark.parametrize("guest_opts", [
+    {},
+    {"can_only_send_to_me": False}
+])
 async def test_voucher_round_trip(base_url: str, username: str, apikey: str, recipient: str):
     """
     This tests uploading a 1GB file, with ensures that the chunking behaviour is correct,
@@ -74,7 +78,6 @@
     guest_client = FileSenderClient(
         base_url=base_url,
         auth=guest_auth,
-        threads=1
     )
     await guest_client.prepare()
     await guest_auth.prepare(guest_client.http_client)
@@ -102,21 +105,13 @@
             out_dir=Path(download_dir)
         )
         assert len(list(Path(download_dir).iterdir())) == 1
-=======
-import tempfile
-from filesender.api import FileSenderClient
-from filesender.auth import UserAuth, GuestAuth
-from pathlib import Path
-from random import randbytes
-import pytest
 
-from filesender.request_types import GuestOptions
-
+@pytest.mark.asyncio
 @pytest.mark.parametrize("guest_opts", [
     {},
     {"can_only_send_to_me": False}
 ])
-def test_guest_creation(base_url: str, username: str, apikey: str, recipient: str, guest_opts: GuestOptions):
+async def test_guest_creation(base_url: str, username: str, apikey: str, recipient: str, guest_opts: GuestOptions):
     user_client = FileSenderClient(
         base_url=base_url,
         auth=UserAuth(
@@ -126,7 +121,7 @@
     )
 
     # Invite the guest
-    guest = user_client.create_guest({
+    guest = await user_client.create_guest({
         "recipient": recipient,
         "from": username,
         "options": {
@@ -134,104 +129,5 @@
         }
     })
 
-    assert len(guest["options"]) == len(guest_opts)
-
-def test_round_trip(base_url: str, username: str, apikey: str, recipient: str):
-    """
-    This tests uploading a 1MB file, with ensures that the chunking behaviour is correct,
-    but also the multithreaded uploading
-    """
-
-    user_client = FileSenderClient(
-        base_url=base_url,
-        auth=UserAuth(
-            api_key=apikey,
-            username=username
-        )
-    )
-
-    with tempfile.NamedTemporaryFile("wb", delete=False, suffix=".dat") as file:
-        path = Path(file.name)
-        # Make a 1 MB file
-        file.write(randbytes(1024 ** 2))
-        file.close()
-
-        # The user uploads the file
-        transfer = user_client.upload_workflow(
-            files=[path],
-            transfer_args={
-                "recipients": [recipient],
-                "from": username
-            }
-        )
-        path.unlink()
-
-    download_client = FileSenderClient(base_url=base_url)
-    
-    with tempfile.TemporaryDirectory() as download_dir:
-        # An anonymous user downloads the file
-        download_client.download_file(
-            token=transfer["recipients"][0]["token"],
-            file_id=transfer["files"][0]["id"],
-            out_dir=Path(download_dir)
-        )
-        assert len(list(Path(download_dir).iterdir())) == 1
-
-
-@pytest.mark.parametrize("guest_opts", [
-    {},
-    {"can_only_send_to_me": False}
-])
-def test_voucher_round_trip(base_url: str, username: str, apikey: str, recipient: str, guest_opts: GuestOptions):
-    """
-    This tests uploading a 1GB file, with ensures that the chunking behaviour is correct,
-    but also the multithreaded uploading
-    """
-
-    user_client = FileSenderClient(
-        base_url=base_url,
-        auth=UserAuth(
-            api_key=apikey,
-            username=username
-        )
-    )
-
-    # Invite the guest
-    guest = user_client.create_guest({
-        "recipient": recipient,
-        "from": username,
-        "options": guest_opts
-    })
-
-    guest_auth = GuestAuth(guest_token=guest["token"])
-    guest_client = FileSenderClient(
-        base_url=base_url,
-        auth=guest_auth,
-        threads=1
-    )
-    guest_auth.prepare(guest_client.session)
-
-    with tempfile.NamedTemporaryFile("wb", delete=False) as file:
-        path = Path(file.name)
-        # Make a 1 MB file
-        file.write(randbytes(1024 ** 2))
-        file.close()
-
-        # The guest uploads the file
-        transfer = guest_client.upload_workflow(
-            files=[path],
-            transfer_args={
-                "recipients": [username]
-            }
-        )
-        path.unlink()
-    
-    with tempfile.TemporaryDirectory() as download_dir:
-        # The user downloads the file
-        user_client.download_file(
-            token=transfer["recipients"][0]["token"],
-            file_id=transfer["files"][0]["id"],
-            out_dir=Path(download_dir)
-        )
-        assert len(list(Path(download_dir).iterdir())) == 1
->>>>>>> 436e4dab
+    # Check that the options were acknowledged by the server 
+    assert len(guest["options"]) == len(guest_opts)