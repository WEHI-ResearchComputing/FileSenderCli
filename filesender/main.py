from typing import List, Optional, Callable
from typing_extensions import Annotated
<<<<<<< HEAD
=======
from bs4 import BeautifulSoup
import requests
>>>>>>> 436e4dab
from filesender.api import FileSenderClient
from typer import Typer, Option, Argument, Context
from rich import print
from pathlib import Path
from filesender.auth import Auth, UserAuth, GuestAuth
from filesender.config import get_defaults
from functools import wraps
from asyncio import run

def typer_async(f: Callable):
    @wraps(f)
    def wrapper(*args, **kwargs):
        return run(f(*args, **kwargs))

    return wrapper


ChunkSize = Annotated[Optional[int], Option(help="The size of each chunk to read from the input file during the upload process. Larger values will result in a faster upload but use more memory. If the value exceeds the server's maximum chunk size, this command will fail.")]
Threads = Annotated[int, Option(help="The maximum number of threads to use for concurrently uploading files")]
Verbose = Annotated[bool, Option(help="Enable more detailed outputs")]
Delay = Annotated[int, Option(help="Delay the signature timestamp by N seconds. Increase this value if you have a slow connection. This value should be approximately the time it takes you to upload one chunk to the server.", metavar="N")]

context = {
    "default_map": get_defaults()
}
app = Typer(name="filesender")

@app.callback(context_settings=context)
def common_args(
    base_url: Annotated[str, Option(help="The URL of the FileSender REST API")],
    context: Context
):
    context.obj = {
        "base_url": base_url
    }

@app.command(context_settings=context)
def invite(
    username: Annotated[str, Option(help="Your username. This is the username of the person doing the inviting, not the person being invited.")],
    apikey: Annotated[str, Option(help="Your API token. This is the token of the person doing the inviting, not the person being invited.")],
    recipient: Annotated[str, Argument(help="The email address of the person to invite")],
    context: Context,
    verbose: Verbose,
    # Although these parameters are exact duplicates of those in GuestOptions,
    # typer doesn't support re-using argument lists: https://github.com/tiangolo/typer/discussions/665
    one_time: Annotated[bool, Option(help="If true, this voucher is only valid for one use, otherwise it can be re-used.")] = True,
    only_to_me: Annotated[bool, Option(help="If true, this voucher can only be used to send files to you, the person who created this voucher. Otherwise they can send files to any email address.")] = True,
    email_upload_started: Annotated[bool, Option(help="If true, an email will be sent to you, when an upload to this voucher starts.")] = False,
    email_page_access: Annotated[bool, Option(help="If true, an email will be sent to you when the guest recipient accesses the upload page.")] = False,
    email_guest_created: Annotated[bool, Option(help="If true, send an email to the guest user who is being invited to upload.")] = True,
    email_receipt: Annotated[bool, Option(help="If true, send you an email when the guest account is created.")] = True,
    email_guest_expired: Annotated[bool, Option(help="If true, send you an email when the voucher expires.")] = False,
    delay: Delay = 0
):
    """
    Invites a user to send files to you
    """
    client = FileSenderClient(
        auth=UserAuth(
            api_key=apikey,
            username=username,
            delay=delay
        ),
        base_url=context.obj["base_url"]
    )
    result = client.create_guest({
        "from": username,
        "recipient": recipient,
        "options": {
            "guest": {
                "valid_only_one_time": one_time,
                "can_only_send_to_me": only_to_me,
                "email_upload_started": email_upload_started,
                "email_upload_page_access": email_page_access,
                "email_guest_created": email_guest_created,
                "email_guest_created_receipt": email_receipt,
                "email_guest_expired": email_guest_expired
            },
            "transfer": {
                "add_me_to_recipients": False
            }
        }
    })
    if verbose:
        print(result)
    print("Invitation successfully sent")

@app.command(context_settings=context)
@typer_async
async def upload_voucher(
    files: Annotated[List[Path], Argument(file_okay=True, dir_okay=False, resolve_path=True, exists=True, help="Files to upload")],
    guest_token: Annotated[str, Option(help="The guest token. This is the part of the upload URL after 'vid='")],
    email: Annotated[str, Option(help="The email address that was invited to upload files")],
    context: Context,
    threads: Threads = 1,
    chunk_size: ChunkSize = None,
    verbose: Verbose = False
):
    """
    Uploads files to a voucher that you have been invited to
    """
    auth = GuestAuth(guest_token=guest_token)
    client = FileSenderClient(
        auth=auth,
        base_url=context.obj["base_url"],
        chunk_size = chunk_size,
        threads=threads
    )
    await auth.prepare(client.http_client)
    await client.prepare()
    result = await client.upload_workflow(files, {"from": email, "recipients": []})
    if verbose:
        print(result)
    print("Upload completed successfully")

@app.command(context_settings=context)
@typer_async
async def upload(
    username: Annotated[str, Option(help="Username of the user performing the upload")],
    apikey: Annotated[str, Option(help="API token of the user performing the upload")],
    files: Annotated[List[Path], Argument(file_okay=True, dir_okay=False, resolve_path=True, exists=True, help="Files to upload")],
    recipients: Annotated[List[str], Option(show_default=False, help="One or more email addresses to send the files")],
    context: Context,
    threads: Threads = 1,
    verbose: Verbose = False,
    chunk_size: ChunkSize = None,
    delay: Delay = 0
):
    """
    Sends files to an email of choice
    """
    client = FileSenderClient(
        auth=UserAuth(
            api_key=apikey,
            username=username,
            delay=delay
        ),
        base_url=context.obj["base_url"],
        threads=threads,
        chunk_size=chunk_size
    )
    await client.prepare()
    result = await client.upload_workflow(files, {"recipients": recipients, "from": username})
    if verbose:
        print(result)
    print("Upload completed successfully")

@app.command(context_settings=context)
def download(
    context: Context,
    token: Annotated[str, Argument(help='The part of the download URL after "token="')],
    out_dir: Annotated[Path, Option(dir_okay=True, file_okay=False, exists=True, help="Path to the directory to store the output files")] = Path.cwd(),
    threads: Annotated[int, Option(help="Maximum number of threads to use to download the files concurrently")] = 1
):
    """Downloads all files associated with a transfer"""
    client = FileSenderClient(
        auth=Auth(),
        base_url=context.obj["base_url"],
        threads=threads
    )
    run(client.download_files(
        token=token,
        out_dir=out_dir
    ))
    print(f"Download completed successfully. Files can be found in {out_dir}")

if __name__ == "__main__":
    app()
<|MERGE_RESOLUTION|>--- conflicted
+++ resolved
@@ -1,175 +1,168 @@
-from typing import List, Optional, Callable
-from typing_extensions import Annotated
-<<<<<<< HEAD
-=======
-from bs4 import BeautifulSoup
-import requests
->>>>>>> 436e4dab
-from filesender.api import FileSenderClient
-from typer import Typer, Option, Argument, Context
-from rich import print
-from pathlib import Path
-from filesender.auth import Auth, UserAuth, GuestAuth
-from filesender.config import get_defaults
-from functools import wraps
-from asyncio import run
-
-def typer_async(f: Callable):
-    @wraps(f)
-    def wrapper(*args, **kwargs):
-        return run(f(*args, **kwargs))
-
-    return wrapper
-
-
-ChunkSize = Annotated[Optional[int], Option(help="The size of each chunk to read from the input file during the upload process. Larger values will result in a faster upload but use more memory. If the value exceeds the server's maximum chunk size, this command will fail.")]
-Threads = Annotated[int, Option(help="The maximum number of threads to use for concurrently uploading files")]
-Verbose = Annotated[bool, Option(help="Enable more detailed outputs")]
-Delay = Annotated[int, Option(help="Delay the signature timestamp by N seconds. Increase this value if you have a slow connection. This value should be approximately the time it takes you to upload one chunk to the server.", metavar="N")]
-
-context = {
-    "default_map": get_defaults()
-}
-app = Typer(name="filesender")
-
-@app.callback(context_settings=context)
-def common_args(
-    base_url: Annotated[str, Option(help="The URL of the FileSender REST API")],
-    context: Context
-):
-    context.obj = {
-        "base_url": base_url
-    }
-
-@app.command(context_settings=context)
-def invite(
-    username: Annotated[str, Option(help="Your username. This is the username of the person doing the inviting, not the person being invited.")],
-    apikey: Annotated[str, Option(help="Your API token. This is the token of the person doing the inviting, not the person being invited.")],
-    recipient: Annotated[str, Argument(help="The email address of the person to invite")],
-    context: Context,
-    verbose: Verbose,
-    # Although these parameters are exact duplicates of those in GuestOptions,
-    # typer doesn't support re-using argument lists: https://github.com/tiangolo/typer/discussions/665
-    one_time: Annotated[bool, Option(help="If true, this voucher is only valid for one use, otherwise it can be re-used.")] = True,
-    only_to_me: Annotated[bool, Option(help="If true, this voucher can only be used to send files to you, the person who created this voucher. Otherwise they can send files to any email address.")] = True,
-    email_upload_started: Annotated[bool, Option(help="If true, an email will be sent to you, when an upload to this voucher starts.")] = False,
-    email_page_access: Annotated[bool, Option(help="If true, an email will be sent to you when the guest recipient accesses the upload page.")] = False,
-    email_guest_created: Annotated[bool, Option(help="If true, send an email to the guest user who is being invited to upload.")] = True,
-    email_receipt: Annotated[bool, Option(help="If true, send you an email when the guest account is created.")] = True,
-    email_guest_expired: Annotated[bool, Option(help="If true, send you an email when the voucher expires.")] = False,
-    delay: Delay = 0
-):
-    """
-    Invites a user to send files to you
-    """
-    client = FileSenderClient(
-        auth=UserAuth(
-            api_key=apikey,
-            username=username,
-            delay=delay
-        ),
-        base_url=context.obj["base_url"]
-    )
-    result = client.create_guest({
-        "from": username,
-        "recipient": recipient,
-        "options": {
-            "guest": {
-                "valid_only_one_time": one_time,
-                "can_only_send_to_me": only_to_me,
-                "email_upload_started": email_upload_started,
-                "email_upload_page_access": email_page_access,
-                "email_guest_created": email_guest_created,
-                "email_guest_created_receipt": email_receipt,
-                "email_guest_expired": email_guest_expired
-            },
-            "transfer": {
-                "add_me_to_recipients": False
-            }
-        }
-    })
-    if verbose:
-        print(result)
-    print("Invitation successfully sent")
-
-@app.command(context_settings=context)
-@typer_async
-async def upload_voucher(
-    files: Annotated[List[Path], Argument(file_okay=True, dir_okay=False, resolve_path=True, exists=True, help="Files to upload")],
-    guest_token: Annotated[str, Option(help="The guest token. This is the part of the upload URL after 'vid='")],
-    email: Annotated[str, Option(help="The email address that was invited to upload files")],
-    context: Context,
-    threads: Threads = 1,
-    chunk_size: ChunkSize = None,
-    verbose: Verbose = False
-):
-    """
-    Uploads files to a voucher that you have been invited to
-    """
-    auth = GuestAuth(guest_token=guest_token)
-    client = FileSenderClient(
-        auth=auth,
-        base_url=context.obj["base_url"],
-        chunk_size = chunk_size,
-        threads=threads
-    )
-    await auth.prepare(client.http_client)
-    await client.prepare()
-    result = await client.upload_workflow(files, {"from": email, "recipients": []})
-    if verbose:
-        print(result)
-    print("Upload completed successfully")
-
-@app.command(context_settings=context)
-@typer_async
-async def upload(
-    username: Annotated[str, Option(help="Username of the user performing the upload")],
-    apikey: Annotated[str, Option(help="API token of the user performing the upload")],
-    files: Annotated[List[Path], Argument(file_okay=True, dir_okay=False, resolve_path=True, exists=True, help="Files to upload")],
-    recipients: Annotated[List[str], Option(show_default=False, help="One or more email addresses to send the files")],
-    context: Context,
-    threads: Threads = 1,
-    verbose: Verbose = False,
-    chunk_size: ChunkSize = None,
-    delay: Delay = 0
-):
-    """
-    Sends files to an email of choice
-    """
-    client = FileSenderClient(
-        auth=UserAuth(
-            api_key=apikey,
-            username=username,
-            delay=delay
-        ),
-        base_url=context.obj["base_url"],
-        threads=threads,
-        chunk_size=chunk_size
-    )
-    await client.prepare()
-    result = await client.upload_workflow(files, {"recipients": recipients, "from": username})
-    if verbose:
-        print(result)
-    print("Upload completed successfully")
-
-@app.command(context_settings=context)
-def download(
-    context: Context,
-    token: Annotated[str, Argument(help='The part of the download URL after "token="')],
-    out_dir: Annotated[Path, Option(dir_okay=True, file_okay=False, exists=True, help="Path to the directory to store the output files")] = Path.cwd(),
-    threads: Annotated[int, Option(help="Maximum number of threads to use to download the files concurrently")] = 1
-):
-    """Downloads all files associated with a transfer"""
-    client = FileSenderClient(
-        auth=Auth(),
-        base_url=context.obj["base_url"],
-        threads=threads
-    )
-    run(client.download_files(
-        token=token,
-        out_dir=out_dir
-    ))
-    print(f"Download completed successfully. Files can be found in {out_dir}")
-
-if __name__ == "__main__":
-    app()
+from typing import Any, List, Optional, Callable, ParamSpec, TypeVar, Awaitable, Coroutine
+from typing_extensions import Annotated
+from filesender.api import FileSenderClient
+from typer import Typer, Option, Argument, Context
+from rich import print
+from pathlib import Path
+from filesender.auth import Auth, UserAuth, GuestAuth
+from filesender.config import get_defaults
+from functools import wraps
+from asyncio import run
+
+from filesender.response_types import Guest, Transfer
+
+P = ParamSpec("P")
+T = TypeVar("T")
+def typer_async(f: Callable[P, Coroutine[Any, Any, T]]):
+    @wraps(f)
+    def wrapper(*args: P.args, **kwargs: P.kwargs) -> T:
+        return run(f(*args, **kwargs))
+
+    return wrapper
+
+
+ChunkSize = Annotated[Optional[int], Option(help="The size of each chunk to read from the input file during the upload process. Larger values will result in a faster upload but use more memory. If the value exceeds the server's maximum chunk size, this command will fail.")]
+Threads = Annotated[int, Option(help="The maximum number of threads to use for concurrently uploading files")]
+Verbose = Annotated[bool, Option(help="Enable more detailed outputs")]
+Delay = Annotated[int, Option(help="Delay the signature timestamp by N seconds. Increase this value if you have a slow connection. This value should be approximately the time it takes you to upload one chunk to the server.", metavar="N")]
+
+context = {
+    "default_map": get_defaults()
+}
+app = Typer(name="filesender")
+
+@app.callback(context_settings=context)
+def common_args(
+    base_url: Annotated[str, Option(help="The URL of the FileSender REST API")],
+    context: Context
+):
+    context.obj = {
+        "base_url": base_url
+    }
+
+@app.command(context_settings=context)
+def invite(
+    username: Annotated[str, Option(help="Your username. This is the username of the person doing the inviting, not the person being invited.")],
+    apikey: Annotated[str, Option(help="Your API token. This is the token of the person doing the inviting, not the person being invited.")],
+    recipient: Annotated[str, Argument(help="The email address of the person to invite")],
+    context: Context,
+    verbose: Verbose,
+    # Although these parameters are exact duplicates of those in GuestOptions,
+    # typer doesn't support re-using argument lists: https://github.com/tiangolo/typer/discussions/665
+    one_time: Annotated[bool, Option(help="If true, this voucher is only valid for one use, otherwise it can be re-used.")] = True,
+    only_to_me: Annotated[bool, Option(help="If true, this voucher can only be used to send files to you, the person who created this voucher. Otherwise they can send files to any email address.")] = True,
+    email_upload_started: Annotated[bool, Option(help="If true, an email will be sent to you, when an upload to this voucher starts.")] = False,
+    email_page_access: Annotated[bool, Option(help="If true, an email will be sent to you when the guest recipient accesses the upload page.")] = False,
+    email_guest_created: Annotated[bool, Option(help="If true, send an email to the guest user who is being invited to upload.")] = True,
+    email_receipt: Annotated[bool, Option(help="If true, send you an email when the guest account is created.")] = True,
+    email_guest_expired: Annotated[bool, Option(help="If true, send you an email when the voucher expires.")] = False,
+    delay: Delay = 0
+):
+    """
+    Invites a user to send files to you
+    """
+    client = FileSenderClient(
+        auth=UserAuth(
+            api_key=apikey,
+            username=username,
+            delay=delay
+        ),
+        base_url=context.obj["base_url"]
+    )
+    result: Guest = run(client.create_guest({
+        "from": username,
+        "recipient": recipient,
+        "options": {
+            "guest": {
+                "valid_only_one_time": one_time,
+                "can_only_send_to_me": only_to_me,
+                "email_upload_started": email_upload_started,
+                "email_upload_page_access": email_page_access,
+                "email_guest_created": email_guest_created,
+                "email_guest_created_receipt": email_receipt,
+                "email_guest_expired": email_guest_expired
+            },
+            "transfer": {
+                "add_me_to_recipients": False
+            }
+        }
+    }))
+    if verbose:
+        print(result)
+    print("Invitation successfully sent")
+
+@app.command(context_settings=context)
+@typer_async
+async def upload_voucher(
+    files: Annotated[List[Path], Argument(file_okay=True, dir_okay=False, resolve_path=True, exists=True, help="Files to upload")],
+    guest_token: Annotated[str, Option(help="The guest token. This is the part of the upload URL after 'vid='")],
+    email: Annotated[str, Option(help="The email address that was invited to upload files")],
+    context: Context,
+    chunk_size: ChunkSize = None,
+    verbose: Verbose = False
+):
+    """
+    Uploads files to a voucher that you have been invited to
+    """
+    auth = GuestAuth(guest_token=guest_token)
+    client = FileSenderClient(
+        auth=auth,
+        base_url=context.obj["base_url"],
+        chunk_size = chunk_size,
+    )
+    await auth.prepare(client.http_client)
+    await client.prepare()
+    result: Transfer = await client.upload_workflow(files, {"from": email, "recipients": []})
+    if verbose:
+        print(result)
+    print("Upload completed successfully")
+
+@app.command(context_settings=context)
+@typer_async
+async def upload(
+    username: Annotated[str, Option(help="Username of the user performing the upload")],
+    apikey: Annotated[str, Option(help="API token of the user performing the upload")],
+    files: Annotated[List[Path], Argument(file_okay=True, dir_okay=False, resolve_path=True, exists=True, help="Files to upload")],
+    recipients: Annotated[List[str], Option(show_default=False, help="One or more email addresses to send the files")],
+    context: Context,
+    verbose: Verbose = False,
+    chunk_size: ChunkSize = None,
+    delay: Delay = 0
+):
+    """
+    Sends files to an email of choice
+    """
+    client = FileSenderClient(
+        auth=UserAuth(
+            api_key=apikey,
+            username=username,
+            delay=delay
+        ),
+        base_url=context.obj["base_url"],
+        chunk_size=chunk_size
+    )
+    await client.prepare()
+    result: Transfer = await client.upload_workflow(files, {"recipients": recipients, "from": username})
+    if verbose:
+        print(result)
+    print("Upload completed successfully")
+
+@app.command(context_settings=context)
+def download(
+    context: Context,
+    token: Annotated[str, Argument(help='The part of the download URL after "token="')],
+    out_dir: Annotated[Path, Option(dir_okay=True, file_okay=False, exists=True, help="Path to the directory to store the output files")] = Path.cwd(),
+):
+    """Downloads all files associated with a transfer"""
+    client = FileSenderClient(
+        auth=Auth(),
+        base_url=context.obj["base_url"],
+    )
+    run(client.download_files(
+        token=token,
+        out_dir=out_dir
+    ))
+    print(f"Download completed successfully. Files can be found in {out_dir}")
+
+if __name__ == "__main__":
+    app()