from dataclasses import dataclass
from typing import Any, List, Optional, Tuple, AsyncIterator

from bs4 import BeautifulSoup
import filesender.response_types as response
import filesender.request_types as request
from urllib.parse import urlparse, urlunparse, unquote
from filesender.auth import Auth
from pathlib import Path
from httpx import Request, Response, AsyncClient, HTTPStatusError, RequestError
from asyncio import TaskGroup
import aiofiles
from contextlib import contextmanager

def url_without_scheme(url: str) -> str:
    """
    Returns the URL in the appropriate format for the signature calculation, namely:
    • Without a scheme
    • Without URL encoding
    • With query parameters
    """
    return unquote(urlunparse(urlparse(url)._replace(scheme="")).lstrip("/"))

@contextmanager
def raise_status():
    """
    Does nothing if the response was successful.
    If it failed, throws a user friendly error
    """
    try:
        yield
    except HTTPStatusError as e:
        raise Exception(f"Request failed with content {e.response.json()} for request {e.request.method} {e.request.url}") from e
    except RequestError as e:
        raise Exception(f"Request failed for request {e.request.method} {e.request.url}") from e

async def yield_chunks(path: Path, chunk_size: int) -> AsyncIterator[Tuple[bytes, int]]:
    """
    Yields (chunk, offset) tuples from a file, chunked by chunk_size
    """
    async with aiofiles.open(path, "rb") as fp:
        offset = 0
        while True:
            chunk = await fp.read(chunk_size)
            if not chunk:
                break
            yield chunk, offset
            offset += len(chunk)

@dataclass
class FileSenderClient:
    """
    Client that can be used to programmatically interact with FileSender
    """
    #: The base url of the file sender's API. For example https://filesender.aarnet.edu.au/rest.php
    base_url: str
    #: Size of upload chunks
    chunk_size: Optional[int]
    #: Authentication provider that will be used for all privileged requests
    auth: Auth
    # Session to use for all HTTP requests
    http_client: AsyncClient

    def __init__(
        self,
        base_url: str,
        chunk_size: Optional[int] = None,
        auth: Auth = Auth(),
<<<<<<< HEAD
=======
        session: Optional[requests.Session] = None,
>>>>>>> 436e4dab
        threads: int = 1
    ):
        self.base_url = base_url
        self.auth = auth
<<<<<<< HEAD
        self.http_client = AsyncClient()
        self.chunk_size = chunk_size

    async def prepare(self):
        """
        Checks that the chunk size is appropriate and/or sets the chunk size based on the server info
        """
        info = await self.get_server_info()
        if self.chunk_size is None:
=======
        self.session = session or requests.Session()
        self.executor = ThreadPoolExecutor(max_workers=threads)
        
        info = self.get_server_info()
        if chunk_size is None:
>>>>>>> 436e4dab
            self.chunk_size = info["upload_chunk_size"]
        elif self.chunk_size > info["upload_chunk_size"]:
            raise Exception(f"--chunk-size can't be greater than the server's maximum supported chunk size. For this server, the maximum is {info['upload_chunk_size']}")

    async def sign_send(self, request: Request) -> Any:
        """
        Signs a request and sends it, returning the JSON result
        """
        self.auth.sign(request, self.http_client)
        with raise_status():
            res = await self.http_client.send(request)
            res.raise_for_status()
        return res.json()

    async def create_transfer(
        self,
        body: request.Transfer,
    ) -> response.Transfer:
        return await self.sign_send(self.http_client.build_request(
            "POST",
            f"{self.base_url}/transfer",
            json=body,
        ))

    async def update_transfer(
        self,
        transfer_id: int,
        body: request.TransferUpdate,
    ) -> response.Transfer:
        return await self.sign_send(self.http_client.build_request(
            "PUT",
            f"{self.base_url}/transfer/{transfer_id}",
            json=body,
        ))

    async def update_file(
        self,
        file_info: response.File,
        body: request.FileUpdate,
    ) -> Any:
        return await self.sign_send(self.http_client.build_request(
            "PUT",
            f"{self.base_url}/file/{file_info['id']}",
            params={
                "key": file_info["uid"]
            },
            json=body,
        ))

    async def upload_file(
        self,
        file_info: response.File,
        path: Path
    ) -> None:
        """
        Uploads a file, with multiple chunks being uploaded in parallel
        """
        if self.chunk_size is None:
            raise Exception(".prepare() has not been called!")

        # Upload each chunk concurrently
        async with TaskGroup() as tg:
            async for chunk, offset in yield_chunks(path, self.chunk_size):
                tg.create_task(
                    self._upload_chunk(
                        chunk=chunk,
                        offset=offset,
                        file_info=file_info
                    )
                )

    async def _upload_chunk(
        self,
        file_info: response.File,
        offset: int,
        chunk: bytes,
    ) -> Request:
        return await self.sign_send(self.http_client.build_request(
            "PUT",
            f"{self.base_url}/file/{file_info['id']}/chunk/{offset}",
            params={
                "key": file_info["uid"]
            },
            content=chunk,
            headers={
                "Content-Type": 'application/octet-stream',
                "X-Filesender-File-Size": str(file_info["size"]),
                "X-Filesender-Chunk-Offset": str(offset),
                "X-Filesender-Chunk-Size": str(len(chunk))
            },
        ))

    async def create_guest(
        self,
        body: request.Guest
    ) -> response.Guest:
<<<<<<< HEAD
        return await self.sign_send(self.http_client.build_request(
=======
        """Sends a voucher to a guest to invite them to send files"""
        return self.sign_send(Request(
>>>>>>> 436e4dab
            "POST",
            f"{self.base_url}/guest",
            json=body
        ))

    async def files_from_token(self, token: str) -> set[int]:
        download_page = await self.http_client.get(
            "https://filesender.aarnet.edu.au",
            params = {
                "s": "download",
                "token": token
            }
        )
        files = set()
        for file in BeautifulSoup(download_page.content, "html.parser").find_all(class_="file"):
            files.add(int(file.attrs["data-id"]))
        return files

    async def download_files(
        self,
        token: str,
        out_dir: Path
    ):
        async with TaskGroup() as tg:
            for file in await self.files_from_token(token):
                tg.create_task(
                    self.download_file(
                        token=token,
                        file_id=file,
                        out_dir=out_dir
                    )
                )

    async def download_file(
        self,
        token: str,
        file_id: int,
        out_dir: Path
    ):
        """
        Downloads a single file
        """
        download_endpoint = urlunparse(urlparse(self.base_url)._replace(path="/download.php"))
        async with self.http_client.stream("GET", download_endpoint, params={
            "files_ids": file_id,
            "token": token
        }) as res:
            for content_param in res.headers["Content-Disposition"].split(";"):
                if "filename" in content_param:
                    filename = content_param.split("=")[1].lstrip('"').rstrip('"')
                    break
            else:
                raise Exception("No filename found")

            async with aiofiles.open(out_dir / filename, "wb") as fp:
                async for chunk in res.aiter_raw(chunk_size=8192):
                    await fp.write(chunk)

    async def get_server_info(
        self
    ) -> response.ServerInfo:
        return (await self.http_client.get(f"{self.base_url}/info")).json()

    async def upload_workflow(
        self,
        files: List[Path],
        transfer_args: request.PartialTransfer = {}
    ) -> response.Transfer:
        """
        Reusable function for uploading one or more files
        Args:
            transfer_args: Additional options to include when creating the transfer, for example a subject or message
        """
        files_by_name = {
            path.name: path for path in files
        }
        transfer = await self.create_transfer({
            "files": [{
                "name": file.name,
                "size": file.stat().st_size
            } for file in files],
            "options": {
                "email_download_complete": True,
            },
            **transfer_args
        })
        self.http_client.params = self.http_client.params.set("roundtriptoken", transfer["roundtriptoken"])
        # Upload each file in parallel
        async with TaskGroup() as tg:
            for file in transfer["files"]:
                tg.create_task(self.upload_complete(
                    file_info=file,
                    path=files_by_name[file["name"]]
                ))

        transfer = await self.update_transfer(
            transfer_id=transfer["id"],
            body={"complete": True}
        )
        return transfer

    async def upload_complete(self,
        file_info: response.File,
        path: Path
    ):
        """Uploads a file and marks the upload as complete"""
        await self.upload_file(
            file_info=file_info,
            path=path
        )
        await self.update_file(
            file_info=file_info,
            body={"complete": True}
        )<|MERGE_RESOLUTION|>--- conflicted
+++ resolved
@@ -7,7 +7,7 @@
 from urllib.parse import urlparse, urlunparse, unquote
 from filesender.auth import Auth
 from pathlib import Path
-from httpx import Request, Response, AsyncClient, HTTPStatusError, RequestError
+from httpx import Request, AsyncClient, HTTPStatusError, RequestError
 from asyncio import TaskGroup
 import aiofiles
 from contextlib import contextmanager
@@ -66,15 +66,9 @@
         base_url: str,
         chunk_size: Optional[int] = None,
         auth: Auth = Auth(),
-<<<<<<< HEAD
-=======
-        session: Optional[requests.Session] = None,
->>>>>>> 436e4dab
-        threads: int = 1
     ):
         self.base_url = base_url
         self.auth = auth
-<<<<<<< HEAD
         self.http_client = AsyncClient()
         self.chunk_size = chunk_size
 
@@ -84,13 +78,6 @@
         """
         info = await self.get_server_info()
         if self.chunk_size is None:
-=======
-        self.session = session or requests.Session()
-        self.executor = ThreadPoolExecutor(max_workers=threads)
-        
-        info = self.get_server_info()
-        if chunk_size is None:
->>>>>>> 436e4dab
             self.chunk_size = info["upload_chunk_size"]
         elif self.chunk_size > info["upload_chunk_size"]:
             raise Exception(f"--chunk-size can't be greater than the server's maximum supported chunk size. For this server, the maximum is {info['upload_chunk_size']}")
@@ -187,12 +174,8 @@
         self,
         body: request.Guest
     ) -> response.Guest:
-<<<<<<< HEAD
-        return await self.sign_send(self.http_client.build_request(
-=======
+        return await self.sign_send(self.http_client.build_request(
         """Sends a voucher to a guest to invite them to send files"""
-        return self.sign_send(Request(
->>>>>>> 436e4dab
             "POST",
             f"{self.base_url}/guest",
             json=body
